--- conflicted
+++ resolved
@@ -14,17 +14,10 @@
 env:
   - PATH=$PATH:. VAULT_VERSION=0.11.5
 before_script:
-<<<<<<< HEAD
-  - wget https://releases.hashicorp.com/vault/0.11.4/vault_0.11.4_linux_amd64.zip
-  - wget -q -O - https://releases.hashicorp.com/vault/0.11.4/vault_0.11.4_SHA256SUMS | grep linux_amd64 | sha256sum -c
-  - unzip vault_0.11.4_linux_amd64.zip
-  - rm vault_0.11.4_linux_amd64.zip
-=======
   - wget https://releases.hashicorp.com/vault/${VAULT_VERSION}/vault_${VAULT_VERSION}_linux_amd64.zip
   - wget -q -O - https://releases.hashicorp.com/vault/${VAULT_VERSION}/vault_${VAULT_VERSION}_SHA256SUMS | grep linux_amd64 | sha256sum -c
   - unzip vault_${VAULT_VERSION}_linux_amd64.zip
   - rm vault_${VAULT_VERSION}_linux_amd64.zip
->>>>>>> 12083df1
 cache:
   directories:
     - '$HOME/.m2/repository'
